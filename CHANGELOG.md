# Changelog

All notable changes to this project will be documented in this file.

The format is based on [Keep a Changelog](https://keepachangelog.com/en/1.0.0/),
and this project adheres to [Semantic Versioning](https://semver.org/spec/v2.0.0.html).

## [Unreleased](https://github.com/near/near-lake-framework/compare/v0.4.1...HEAD)

<<<<<<< HEAD
- Added the configuration option to control the size of the pool of
  preloaded blocks `blocks_preload_pool_size` (100 remains to be the default)

### Breaking change

- Dropped the previously allowed way to instantiate LakeConfig by manually
  initializing the public fields in favor of
  [the builder pattern](https://docs.rs/near-lake-framework/0.4.1/near_lake_framework/struct.LakeConfigBuilder.html)
=======
- Cleaned up unused depdendencies
>>>>>>> cd930ab8

## [0.4.1](https://github.com/near/near-lake-framework/compare/v0.4.0...v0.4.1) - 2022-06-14

- Bumped the minimum required version of `serde_json` to 1.0.75 to avoid
  confusing errors when `arbitrary_precision` feature is enabled.
- Extended the list of supported near-primitives versions from 0.12.0
  to >=0.12.0,<0.15.0 to help downstream project avoid duplicate versions
  of near-primitives and its dependencies.
- Reduced verbosity level of recoverable errors from `ERROR` to `WARN`

## [0.4.0](https://github.com/near/near-lake-framework/compare/v0.3.0...v0.4.0) - 2022-05-17

- Remove calls to `.unwrap()` and `.expect()` within the stream sender that
  could panic. Instead, a `Result` is returned from the sender task.
- Remove calls to `.unwrap()` and `.expect()` within `s3_fetchers` module

### Breaking change

- The `streamer()` function now returns a tuple, with the first element being a
  `JoinHandle<Result<(), Error>>` that you can use to gracefully capture any
  errors that occurred within the sender task. If you don't care about errors,
  you can easily adapt to this change by changing:
  ```rust
  let receiver = near_lake_framework::streamer(settings);
  ```
  to this instead:
  ```rust
  let (_, receiver) = near_lake_framework::streamer(settings);
  ```

## [0.3.0](https://github.com/near/near-lake-framework/compare/v0.2.0...v0.3.0) - 2022-05-10

- Introduce `LakeConfigBuilder` for creating configs
  ```rust
  let config = LakeConfigBuilder.default()
    .testnet()
    .start_block_height(88220926)
    .build()
    .expect("Failed to build LakeConfig");
  ```
- Now you can provide custom AWS SDK S3 `Config`
  ```rust
  use aws_sdk_s3::Endpoint;
  use http::Uri;
  use near_lake_framework::LakeConfigBuilder;

  let aws_config = aws_config::from_env().load().await;
  let mut s3_conf = aws_sdk_s3::config::Builder::from(&aws_config);
  s3_conf = s3_conf
    .endpoint_resolver(
      Endpoint::immutable("http://0.0.0.0:9000".parse::<Uri>().unwrap()))
    .build();

  let config = LakeConfigBuilder::default()
    .s3_config(s3_conf)
    .s3_bucket_name("near-lake-data-custom")
    .start_block_height(1)
    .build()
    .expect("Failed to build LakeConfig");
  ```

### Breaking change

`LakeConfig` has a breaking change as we've removed `s3_endpoint` and added `s3_config`. Please, consider migrating to use `LakeConfigBuilder` instead of directly crafting the `Lakeconfig`

[0.3.0]: https://github.com/near/near-lake-framework/releases/tag/v0.3.0

## [0.2.0] - 2022-04-25

The first public release. See [announcement on NEAR Gov Forum](https://gov.near.org/t/announcement-near-lake-framework-brand-new-word-in-indexer-building-approach/17668)

> Release Page: <https://github.com/near/near-lake-framework/releases/tag/v0.2.0>

[0.2.0]: https://github.com/near/near-lake-framework/releases/tag/v0.2.0<|MERGE_RESOLUTION|>--- conflicted
+++ resolved
@@ -7,7 +7,7 @@
 
 ## [Unreleased](https://github.com/near/near-lake-framework/compare/v0.4.1...HEAD)
 
-<<<<<<< HEAD
+- Cleaned up unused depdendencies
 - Added the configuration option to control the size of the pool of
   preloaded blocks `blocks_preload_pool_size` (100 remains to be the default)
 
@@ -16,9 +16,6 @@
 - Dropped the previously allowed way to instantiate LakeConfig by manually
   initializing the public fields in favor of
   [the builder pattern](https://docs.rs/near-lake-framework/0.4.1/near_lake_framework/struct.LakeConfigBuilder.html)
-=======
-- Cleaned up unused depdendencies
->>>>>>> cd930ab8
 
 ## [0.4.1](https://github.com/near/near-lake-framework/compare/v0.4.0...v0.4.1) - 2022-06-14
 
